"""To be developed, module to use cli to build a recsys model.
"""

import click
import json
<<<<<<< HEAD
from torecsys import __version__
from torecsys.trainer import DevTrainer
=======
from torecsys.trainer import Trainer

def print_version(ctx, param, value):
    if not value or ctx.resilient_parsing:
        return
    click.echo(f"The current version is: {__version__}.")
    ctx.exit()
>>>>>>> 5ec8b2b0

def print_version(ctx, param, value):
    if not value or ctx.resilient_parsing:
        return
    click.echo(f"The current version is: {__version__}.")
    ctx.exit()

@click.group()
@click.option("--version", is_flag=True, callback=print_version, expose_value=False, is_eager=True)
@click.option("--debug/--no-debug", default=False)
def cli(debug):
    click.echo("Thank you for using ToR[e]csys.")
    click.echo("Debug mode is %s." % ('on' if debug else 'off'))

@cli.command()
def version():
    click.echo(f"The current version is: {__version__}.")

@cli.command()
@click.option("--version", is_flag=True, callback=print_version, expose_value=False, is_eager=True)
@click.option("--load_from", type=str, help="File path of trainer configuration.")
@click.option("--inputs_config", type=str, help="Json to configurate inputs. Example: .")
@click.option("--model_config", type=str, help="Json to configurate model. Example: '{\"method\":\"FM\", \"embed_size\": 8, \"num_fields\": 2}'.")
@click.option("--regularizer_config", type=str, help="Json to configurate regularizer. Example: '{\"weight_decay\": 0.1}'.")
@click.option("--criterion_config", type=str, help="Json to configurate criterion. Example: '{\"method\":\"MSELoss\", \"reduction\": \"mean\"}'.")
@click.option("--optimizer_config", type=str, help="Json to configurate optimizer. Example: '{\"method\":\"SGD\", \"lr\": 0.01, \"momentum\": 0.9}'.")
@click.option("--training_set_config", type=str, help="File path of csv training dataset.")
@click.option("--validation_set_config", type=str, help="File path of csv validation dataset.")
@click.option("--targets_name", type=str, help="Targets field name of trainer.")
@click.option("--dtype", type=click.Choice(['double', 'float', 'half'], case_sensitive=False), help="Data type of trainer.")
@click.option("--max_num_epochs", type=int, help="Maxmum number of training epochs.")
@click.option("--max_num_iterations", type=int, help="Maxmum number of training iterations per epoch.")
@click.option("--objective", type=click.Choice(['clickthroughrate', 'embedding', 'learningtorank'], case_sensitive=False), help="Objective of trainer.")
@click.option("--enable_cuda/--disable_cuda", default=False, help="Enable/Disable cuda in trainer.")
@click.option("--cuda_config", type=str, help="Json to configurate cuda in trainer. Example: '{\"devices\": [1, 2]}")
@click.option("--enable_jit/--disable_jit", default=False, help="Enable/Disable jit in trainer.")
# @click.option("--metrics_config", type=str, multiple=True, help="Json to configurate metrics. Example: .")
# @click.option("--save_directory", type=str, help="Directory to save the trained model.")
# @click.option("--save_filename", type=str, default="model", show_default=True, help="File name to save the trained model.")
def build(load_from             : str,
          inputs_config         : str,
          model_config          : str,
          regularizer_config    : str,
          criterion_config      : str,
          optimizer_config      : str,
          training_set_config   : str,
          validation_set_config : str,
          targets_name          : str,
          dtype                 : str,
          max_num_epochs        : int,
          max_num_iterations    : int,
          objective             : str,
          enable_cuda           : bool,
          cuda_config           : str,
          enable_jit            : bool):
    if load_from is not None:
        # Get command line arguments
        load_from = json.loads(load_from)

        # Build trainer with trainer.build(...)
        trainer = Trainer.build(
            load_from = load_from
        )
    else:
        # Get command line arguments
        if inputs_config is not None:
            inputs_config = json.loads(inputs_config)
        if model_config is not None:
            model_config = json.loads(model_config)
        if regularizer_config is not None:
            regularizer_config = json.loads(regularizer_config)
        if criterion_config is not None:
            criterion_config = json.loads(criterion_config)
        if optimizer_config is not None:
            optimizer_config = json.loads(optimizer_config)
        if training_set_config is not None:
            training_set_config = json.loads(training_set_config)
        if validation_set_config is not None:
            validation_set_config = json.loads(validation_set_config)
        if enable_cuda and cuda_config is not None:
            use_cuda = json.loads(cuda_config)
        else:
            use_cuda = enable_cuda

        # Initialize trainer with trainer.build(...)
        trainer = Trainer.build(
            inputs_config         = inputs_config,
            model_config          = model_config,
            regularizer_config    = regularizer_config,
            criterion_config      = criterion_config,
            optimizer_config      = optimizer_config,
            training_set_config   = training_set_config,
            validation_set_config = validation_set_config,
            targets_name          = targets_name,
            dtype                 = dtype,
            max_num_epochs        = max_num_epochs,
            max_num_iterations    = max_num_iterations,
            objective             = objective,
            use_cuda              = use_cuda,
            use_jit               = enable_jit
        )

    # Print trainer summary after built
    trainer.summary()

    # Fit data to trainer
    # trainer.fit()

    # Save trained model
    # trainer.save(save_path=save_directory, file_name=save_filename)

def main():
    cli()
    <|MERGE_RESOLUTION|>--- conflicted
+++ resolved
@@ -3,18 +3,8 @@
 
 import click
 import json
-<<<<<<< HEAD
 from torecsys import __version__
-from torecsys.trainer import DevTrainer
-=======
 from torecsys.trainer import Trainer
-
-def print_version(ctx, param, value):
-    if not value or ctx.resilient_parsing:
-        return
-    click.echo(f"The current version is: {__version__}.")
-    ctx.exit()
->>>>>>> 5ec8b2b0
 
 def print_version(ctx, param, value):
     if not value or ctx.resilient_parsing:
